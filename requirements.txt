--- conflicted
+++ resolved
@@ -10,10 +10,5 @@
 gym
 zstd
 torch-optimizer
-<<<<<<< HEAD
-tenseal
-scikit-learn
-xgboost
-=======
 timm
->>>>>>> db2469b7
+tenseal