--- conflicted
+++ resolved
@@ -13,22 +13,16 @@
     fedavg,
     fedavg_cs,
     mistnet,
-<<<<<<< HEAD
     fedavg_he,
-=======
     fedavg_gan,
->>>>>>> 05ac3277
 )
 
 registered_servers = OrderedDict([
     ('fedavg', fedavg.Server),
     ('fedavg_cross_silo', fedavg_cs.Server),
     ('mistnet', mistnet.Server),
-<<<<<<< HEAD
     ('fedavg_homo_enc', fedavg_he.Server),
-=======
     ('fedavg_gan', fedavg_gan.Server),
->>>>>>> 05ac3277
 ])
 
 
