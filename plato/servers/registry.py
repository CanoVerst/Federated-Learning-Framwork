--- conflicted
+++ resolved
@@ -17,22 +17,13 @@
     fedavg_gan,
 )
 
-<<<<<<< HEAD
-registered_servers = OrderedDict([
-    ('fedavg', fedavg.Server),
-    ('fedavg_cross_silo', fedavg_cs.Server),
-    ('mistnet', mistnet.Server),
-    ('fedavg_homo_enc', fedavg_he.Server),
-    ('fedavg_gan', fedavg_gan.Server),
-])
-=======
 registered_servers = {
     "fedavg": fedavg.Server,
     "fedavg_cross_silo": fedavg_cs.Server,
     "mistnet": mistnet.Server,
     "fedavg_gan": fedavg_gan.Server,
+    'fedavg_homo_enc': fedavg_he.Server,
 }
->>>>>>> db2469b7
 
 
 def get(model=None, algorithm=None, trainer=None):
