"""
The base class for all federated learning clients on edge devices or edge servers.
"""

import asyncio
import logging
import math
import os
import pickle
import re
import sys
import uuid
from abc import abstractmethod

import socketio
from plato.callbacks.handler import CallbackHandler
from plato.callbacks.client import PrintProgressCallback
from plato.config import Config
from plato.utils import s3


class ClientEvents(socketio.AsyncClientNamespace):
    """A custom namespace for socketio.AsyncServer."""

    def __init__(self, namespace, plato_client):
        super().__init__(namespace)
        self.plato_client = plato_client
        self.client_id = plato_client.client_id

    # pylint: disable=unused-argument
    async def on_connect(self):
        """Upon a new connection to the server."""
        logging.info("[Client #%d] Connected to the server.", self.client_id)

    # pylint: disable=protected-access
    async def on_disconnect(self):
        """Upon a disconnection event."""
        logging.info(
            "[Client #%d] The server disconnected the connection.", self.client_id
        )
        self.plato_client.clear_checkpoint_files()
        os._exit(0)

    async def on_connect_error(self, data):
        """Upon a failed connection attempt to the server."""
        logging.info(
            "[Client #%d] A connection attempt to the server failed.", self.client_id
        )

    async def on_payload_to_arrive(self, data):
        """New payload is about to arrive from the server."""
        await self.plato_client.payload_to_arrive(data["response"])

    async def on_request_update(self, data):
        """The server is requesting an urgent model update."""
        await self.plato_client.request_update(data)

    async def on_chunk(self, data):
        """A chunk of data from the server arrived."""
        await self.plato_client.chunk_arrived(data["data"])

    async def on_payload(self, data):
        """A portion of the new payload from the server arrived."""
        await self.plato_client.payload_arrived(data["id"])

    async def on_payload_done(self, data):
        """All of the new payload sent from the server arrived."""
        if "s3_key" in data:
            await self.plato_client.payload_done(data["id"], s3_key=data["s3_key"])
        else:
            await self.plato_client.payload_done(data["id"])


class Client:
    """A basic federated learning client."""

    def __init__(self, callbacks=None) -> None:
        self.client_id = Config().args.id
        self.current_round = 0
        self.sio = None
        self.chunks = []
        self.server_payload = None
        self.s3_client = None
        self.outbound_processor = None
        self.inbound_processor = None

        self.comm_simulation = (
            Config().clients.comm_simulation
            if hasattr(Config().clients, "comm_simulation")
            else True
        )

        if hasattr(Config().algorithm, "cross_silo") and not Config().is_edge_server():
            self.edge_server_id = None

            assert hasattr(Config().algorithm, "total_silos")

        # Starting from the default client callback class, add all supplied server callbacks
        self.callbacks = [PrintProgressCallback]
        if callbacks is not None:
            self.callbacks.extend(callbacks)
        self.callback_handler = CallbackHandler(self.callbacks)

    def __repr__(self):
        return f"Client #{self.client_id}"

    async def start_client(self) -> None:
        """Startup function for a client."""

        if hasattr(Config().algorithm, "cross_silo") and not Config().is_edge_server():
            launched_client_num = (
                min(
                    Config().trainer.max_concurrency
                    * max(1, Config().gpu_count())
                    * Config().algorithm.total_silos,
                    Config().clients.per_round,
                )
                if hasattr(Config().trainer, "max_concurrency")
                else Config().clients.per_round
            )
            # Contact one of the edge servers
            self.edge_server_id = Config().clients.total_clients + math.ceil(
                self.client_id / (launched_client_num / Config().algorithm.total_silos)
            )

            logging.info(
                "[Client #%d] Contacting Edge Server #%d.",
                self.client_id,
                self.edge_server_id,
            )
        else:
            await asyncio.sleep(5)
            logging.info("[Client #%d] Contacting the server.", self.client_id)

        self.sio = socketio.AsyncClient(reconnection=True)
        self.sio.register_namespace(ClientEvents(namespace="/", plato_client=self))

        if hasattr(Config().server, "s3_endpoint_url"):
            self.s3_client = s3.S3()

        if hasattr(Config().server, "use_https"):
            uri = f"https://{Config().server.address}"
        else:
            uri = f"http://{Config().server.address}"

        if hasattr(Config().server, "port"):
            # If we are not using a production server deployed in the cloud
            if (
                hasattr(Config().algorithm, "cross_silo")
                and not Config().is_edge_server()
            ):
                uri = f"{uri}:{int(Config().server.port) + int(self.edge_server_id)}"
            else:
                uri = f"{uri}:{Config().server.port}"

        logging.info("[%s] Connecting to the server at %s.", self, uri)
        await self.sio.connect(uri, wait_timeout=600)
        await self.sio.emit("client_alive", {"id": self.client_id})

        logging.info("[Client #%d] Waiting to be selected.", self.client_id)
        await self.sio.wait()

    async def payload_to_arrive(self, response) -> None:
<<<<<<< HEAD
        """ Upon receiving a response from the server. """
        self.current_round = response['current_round']
        #print(response)
=======
        """Upon receiving a response from the server."""
        self.current_round = response["current_round"]

>>>>>>> db2469b7
        # Update (virtual) client id for client, trainer and algorithm
        self.client_id = response["id"]

        self.process_server_response(response)

        self.configure()

        logging.info("[Client #%d] Selected by the server.", self.client_id)

        if not hasattr(Config().data, "reload_data") or Config().data.reload_data:
            self.load_data()

        if self.comm_simulation:
            payload_filename = response["payload_filename"]
            with open(payload_filename, "rb") as payload_file:
                self.server_payload = pickle.load(payload_file)

            payload_size = sys.getsizeof(pickle.dumps(self.server_payload))

            logging.info(
                "[%s] Received %.2f MB of payload data from the server (simulated).",
                self,
                payload_size / 1024**2,
            )

            self.server_payload = self.inbound_processor.process(self.server_payload)

            await self.start_training()

    async def chunk_arrived(self, data) -> None:
        """Upon receiving a chunk of data from the server."""
        self.chunks.append(data)

    async def request_update(self, data) -> None:
        """Upon receiving a request for an urgent model update."""
        logging.info(
            "[Client #%s] Urgent request received for model update at time %s.",
            self.client_id,
            data["time"],
        )

        report, payload = await self.obtain_model_update(data["time"])

        # Sending the client report as metadata to the server (payload to follow)
        await self.sio.emit(
            "client_report", {"id": self.client_id, "report": pickle.dumps(report)}
        )

        # Sending the client training payload to the server
        await self.send(payload)

    async def payload_arrived(self, client_id) -> None:
        """Upon receiving a portion of the new payload from the server."""
        assert client_id == self.client_id

        payload = b"".join(self.chunks)
        _data = pickle.loads(payload)
        self.chunks = []

        if self.server_payload is None:
            self.server_payload = _data
        elif isinstance(self.server_payload, list):
            self.server_payload.append(_data)
        else:
            self.server_payload = [self.server_payload]
            self.server_payload.append(_data)

    async def payload_done(self, client_id, s3_key=None) -> None:
        """Upon receiving all the new payload from the server."""
        payload_size = 0

        if s3_key is None:
            if isinstance(self.server_payload, list):
                for _data in self.server_payload:
                    payload_size += sys.getsizeof(pickle.dumps(_data))
            elif isinstance(self.server_payload, dict):
                for key, value in self.server_payload.items():
                    payload_size += sys.getsizeof(pickle.dumps({key: value}))
            else:
                payload_size = sys.getsizeof(pickle.dumps(self.server_payload))
        else:
            self.server_payload = self.s3_client.receive_from_s3(s3_key)
            payload_size = sys.getsizeof(pickle.dumps(self.server_payload))

        assert client_id == self.client_id

        logging.info(
            "[Client #%d] Received %.2f MB of payload data from the server.",
            client_id,
            payload_size / 1024**2,
        )

        self.server_payload = self.inbound_processor.process(self.server_payload)

        await self.start_training()

    async def start_training(self):
        """Complete one round of training on this client."""
        self.load_payload(self.server_payload)
        self.server_payload = None

        report, payload = await self.train()

        if Config().is_edge_server():
            logging.info(
                "[Server #%d] Model aggregated on edge server (%s).", os.getpid(), self
            )
        else:
            logging.info("[%s] Model trained.", self)

        # Sending the client report as metadata to the server (payload to follow)
        await self.sio.emit(
            "client_report", {"id": self.client_id, "report": pickle.dumps(report)}
        )

        # Sending the client training payload to the server
        await self.send(payload)

    async def send_in_chunks(self, data) -> None:
        """Sending a bytes object in fixed-sized chunks to the client."""
        step = 1024 ^ 2
        chunks = [data[i : i + step] for i in range(0, len(data), step)]

        for chunk in chunks:
            await self.sio.emit("chunk", {"data": chunk})

        await self.sio.emit("client_payload", {"id": self.client_id})

    async def send(self, payload) -> None:
        """Sending the client payload to the server using simulation, S3 or socket.io."""
        # First apply outbound processors, if any
        payload = self.outbound_processor.process(payload)

        if self.comm_simulation:
            # If we are using the filesystem to simulate communication over a network
            model_name = (
                Config().trainer.model_name
                if hasattr(Config().trainer, "model_name")
                else "custom"
            )
            checkpoint_path = Config().params["checkpoint_path"]
            payload_filename = (
                f"{checkpoint_path}/{model_name}_client_{self.client_id}.pth"
            )
            with open(payload_filename, "wb") as payload_file:
                pickle.dump(payload, payload_file)

            data_size = sys.getsizeof(pickle.dumps(payload))

            logging.info(
                "[%s] Sent %.2f MB of payload data to the server (simulated).",
                self,
                data_size / 1024**2,
            )

        else:
            metadata = {"id": self.client_id}

            if self.s3_client is not None:
                unique_key = uuid.uuid4().hex[:6].upper()
                s3_key = f"client_payload_{self.client_id}_{unique_key}"
                self.s3_client.send_to_s3(s3_key, payload)
                data_size = sys.getsizeof(pickle.dumps(payload))
                metadata["s3_key"] = s3_key
            else:
                if isinstance(payload, list):
                    data_size: int = 0

                    for data in payload:
                        _data = pickle.dumps(data)
                        await self.send_in_chunks(_data)
                        data_size += sys.getsizeof(_data)
                else:
                    _data = pickle.dumps(payload)
                    await self.send_in_chunks(_data)
                    data_size = sys.getsizeof(_data)

            await self.sio.emit("client_payload_done", metadata)

            logging.info(
                "[%s] Sent %.2f MB of payload data to the server.",
                self,
                data_size / 1024**2,
            )

    def process_server_response(self, server_response) -> None:
        """Additional client-specific processing on the server response."""

    def clear_checkpoint_files(self):
        """Delete all the temporary checkpoint files created by the client."""
        if (
            hasattr(Config().server, "request_update")
            and Config().server.request_update
        ):
            model_path = Config().params["model_path"]
            for filename in os.listdir(model_path):
                split = re.match(
                    r"(?P<client_id>\d+)_(?P<epoch>\d+)_(?P<training_time>\d+.\d+).pth",
                    filename,
                )
                if split is not None and self.client_id == int(
                    split.group("client_id")
                ):
                    file_path = f"{model_path}/{filename}"
                    os.remove(file_path)

    @abstractmethod
    def configure(self) -> None:
        """Prepare this client for training."""

    @abstractmethod
    def load_data(self) -> None:
        """Generating data and loading them onto this client."""

    @abstractmethod
    def save_model(self, model_checkpoint) -> None:
        """Saving the model to a model checkpoint."""

    @abstractmethod
    def load_model(self, model_checkpoint) -> None:
        """Loading the model from a model checkpoint."""

    @abstractmethod
    def load_payload(self, server_payload) -> None:
        """Loading the payload onto this client."""

    @abstractmethod
    async def train(self):
        """The machine learning training workload on a client."""

    @abstractmethod
    async def obtain_model_update(self, wall_time):
        """Retrieving a model update corrsponding to a particular wall clock time."""<|MERGE_RESOLUTION|>--- conflicted
+++ resolved
@@ -161,15 +161,9 @@
         await self.sio.wait()
 
     async def payload_to_arrive(self, response) -> None:
-<<<<<<< HEAD
-        """ Upon receiving a response from the server. """
-        self.current_round = response['current_round']
-        #print(response)
-=======
         """Upon receiving a response from the server."""
         self.current_round = response["current_round"]
 
->>>>>>> db2469b7
         # Update (virtual) client id for client, trainer and algorithm
         self.client_id = response["id"]
 
