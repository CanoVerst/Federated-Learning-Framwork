"""
The registry that contains all available federated learning clients.

Having a registry of all available classes is convenient for retrieving an instance based
on a configuration at run-time.
"""
import logging

from plato.config import Config
from plato.clients import (
    simple,
    mistnet,
    simple_he,
)

<<<<<<< HEAD
from plato.config import Config

registered_clients = OrderedDict([
    ('simple', simple.Client),
    ('mistnet', mistnet.Client),
    ('simple_he', simple_he.Client),
])
=======
registered_clients = {
    "simple": simple.Client,
    "mistnet": mistnet.Client,
}
>>>>>>> db2469b7


def get(model=None, datasource=None, algorithm=None, trainer=None):
    """Get an instance of the server."""
    if hasattr(Config().clients, "type"):
        client_type = Config().clients.type
    else:
        client_type = Config().algorithm.type

    if client_type in registered_clients:
        logging.info("Client: %s", client_type)
        registered_client = registered_clients[client_type](
            model=model, datasource=datasource, algorithm=algorithm, trainer=trainer
        )
    else:
        raise ValueError("No such client: {}".format(client_type))

    return registered_client<|MERGE_RESOLUTION|>--- conflicted
+++ resolved
@@ -13,20 +13,11 @@
     simple_he,
 )
 
-<<<<<<< HEAD
-from plato.config import Config
-
-registered_clients = OrderedDict([
-    ('simple', simple.Client),
-    ('mistnet', mistnet.Client),
-    ('simple_he', simple_he.Client),
-])
-=======
 registered_clients = {
     "simple": simple.Client,
     "mistnet": mistnet.Client,
+    'simple_he': simple_he.Client,
 }
->>>>>>> db2469b7
 
 
 def get(model=None, datasource=None, algorithm=None, trainer=None):
