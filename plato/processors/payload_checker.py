--- conflicted
+++ resolved
@@ -22,15 +22,11 @@
 
     def process(self, data: Any) -> Any:
         output = data
-<<<<<<< HEAD
-        #print(type(data))
-=======
         print(type(data))
         rebuilt_vector = ts.lazy_ckks_tensor_from(output['conv1.weight'])
         rebuilt_vector.link_context(self.context)
         rebuilt_tensor = torch.tensor(rebuilt_vector.decrypt().tolist())
         print(rebuilt_tensor)
->>>>>>> 64e3f7e8
         #print(data[str(list(data)[0])])
         return output
 
