--- conflicted
+++ resolved
@@ -103,11 +103,7 @@
 
         self.trainer.train()
 
-<<<<<<< HEAD
-    def test_model(self, config, testset, sampler=None):  # pylint: disable=unused-argument
-=======
     def test_model(self, config, testset, sampler=None, **kwargs):  # pylint: disable=unused-argument
->>>>>>> ebf6f298
         """The testing loop for HuggingFace models.
 
         Arguments:
