--- conflicted
+++ resolved
@@ -21,17 +21,7 @@
         diff_privacy,
         pascal_voc,
         gan,
-<<<<<<< HEAD
-        basic_g
-    )
-    registered_trainers = OrderedDict([
-        ('basic', basic.Trainer),
-        ('diff_privacy', diff_privacy.Trainer),
-        ('pascal_voc', pascal_voc.Trainer),
-        ('gan', gan.Trainer),
-        ('basic_gradient', basic_g.Trainer),
-    ])
-=======
+        basic_g,
     )
 
     registered_trainers = {
@@ -40,8 +30,8 @@
         "diff_privacy": diff_privacy.Trainer,
         "pascal_voc": pascal_voc.Trainer,
         "gan": gan.Trainer,
+        'basic_gradient': basic_g.Trainer,
     }
->>>>>>> db2469b7
 
 
 def get(model=None):
