"""
The training and testing loop.
"""

import logging
import os
import time

import tensorflow as tf

from plato.config import Config
from plato.trainers import base
from plato.models import registry as models_registry


class Trainer(base.Trainer):
    """A basic federated learning trainer for TensorFlow, used by both
    the client and the server.
    """
    def __init__(self, model=None):
        """Initializing the trainer with the provided model.

        Arguments:
        client_id: The ID of the client using this trainer (optional).
        model: The model to train.
        """
        super().__init__()

        if model is None:
            self.model = models_registry.get()
        else:
            self.model = model

    def zeros(self, shape):
        """Returns a TensorFlow zero tensor with the given shape."""
        # This should only be called from a server
        assert self.client_id == 0
        return tf.zeros(shape)

    def save_model(self, filename=None):
        """Saving the model to a file."""
        model_name = Config().trainer.model_name
        model_dir = Config().params['model_dir']

        if not os.path.exists(model_dir):
            os.makedirs(model_dir)

        if filename is not None:
            model_path = f'{model_dir}{filename}'
        else:
            model_path = f'{model_dir}{model_name}.ckpt'

        self.model.save_weights(model_path)

        if self.client_id == 0:
            logging.info("[Server #%d] Model saved to %s.", os.getpid(),
                         model_path)
        else:
            logging.info("[Client #%d] Model saved to %s.", self.client_id,
                         model_path)

    def load_model(self, filename=None):
        """Loading pre-trained model weights from a file."""
        model_name = Config().trainer.model_name
        model_dir = Config().params['pretrained_model_dir']

        if filename is not None:
            model_path = f'{model_dir}{filename}'
        else:
            model_path = f'{model_dir}{model_name}.ckpt'

        if self.client_id == 0:
            logging.info("[Server #%d] Loading a model from %s.", os.getpid(),
                         model_path)
        else:
            logging.info("[Client #%d] Loading a model from %s.",
                         self.client_id, model_path)

        self.model.load_weights(model_path)
        
    def train_process(self, config, trainset, sampler, cut_layer=None):
        if 'use_wandb' in config:
            import wandb

            run = wandb.init(project="plato",
                             group=str(config['run_id']),
                             reinit=True)

        custom_train = getattr(self, "train_model", None)
        try:
            if callable(custom_train):
                self.train_model(config, trainset, sampler.get(), cut_layer)
            else:
<<<<<<< HEAD
                # Initializing the loss criterion
                logging.info("Get loss_criterion on client #%d.", self.client_id)
                _loss_criterion = getattr(self, "loss_criterion", None)
                if callable(_loss_criterion):
                    loss_criterion = self.loss_criterion(self.model)
                else:
                    loss_criterion = tf.keras.losses.SparseCategoricalCrossentropy(
                    )

                # Initializing the optimizer
                logging.info("Get_optimizer on client #%d.", self.client_id)
                get_optimizer = getattr(self, "get_optimizer", None)
                if callable(get_optimizer):
                    optimizer = self.get_optimizer(self.model)
                else:
                    optimizer = tf.keras.optimizers.Adam(config['learning_rate'])

                self.model.compile(
                    optimizer=optimizer,
                    loss=loss_criterion,
                    metrics=[tf.keras.metrics.SparseCategoricalAccuracy()])
=======
                if 'is_compiled' not in config:
                    # Initializing the loss criterion
                    logging.info("Get loss_criterion on client #%d.", self.client_id)
                    _loss_criterion = getattr(self, "loss_criterion", None)
                    if callable(_loss_criterion):
                        loss_criterion = self.loss_criterion(self.model)
                    else:
                        loss_criterion = tf.keras.losses.SparseCategoricalCrossentropy()

                    # Initializing the optimizer
                    logging.info("Get_optimizer on client #%d.", self.client_id)
                    get_optimizer = getattr(self, "get_optimizer", None)
                    if callable(get_optimizer):
                        optimizer = self.get_optimizer(self.model)
                    else:
                        optimizer = tf.keras.optimizers.Adam(config['learning_rate'])

                    self.model.compile(
                        optimizer=optimizer,
                        loss=loss_criterion,
                        metrics=[tf.keras.metrics.SparseCategoricalAccuracy()])
>>>>>>> 07550302
                
                logging.info("Begining training on client #%d.", self.client_id)
                self.model.fit(trainset, epochs=config['epochs'])
        except Exception as training_exception:
            logging.info("Training on client #%d failed: %s", self.client_id, training_exception)
            raise training_exception
        
        if 'use_wandb' in config:
            run.finish()
    
    def train(self, trainset, sampler, cut_layer=None) -> float:
        """The main training loop in a federated learning workload.

        Arguments:
        trainset: The training dataset.
        sampler: the sampler that extracts a partition for this client.
        cut_layer (optional): The layer which training should start from.
        """
        config = Config().trainer._asdict()
        config['run_id'] = Config().params['run_id']
        if hasattr(Config().trainer, 'max_concurrency'):
            # reserved for mp.Process
            self.start_training()
            tic = time.perf_counter()
            self.train_process(config, trainset, sampler, cut_layer)
            toc = time.perf_counter()
            self.pause_training()
        else:
            tic = time.perf_counter()
            self.train_process(config, trainset, sampler, cut_layer)
            toc = time.perf_counter()
        
        training_time = toc - tic

        return training_time

    def test(self, testset):
        """Testing the model on the client using the provided test dataset.

        Arguments:
        testset: The test dataset.
        """
        custom_test = getattr(self, "test_model", None)

        if callable(custom_test):
            config = Config().trainer._asdict()
            accuracy = self.test_model(config, testset)
        else:
            accuracy = self.model.evaluate(testset, verbose=0)[1]

        return accuracy

    async def server_test(self, testset):
        """Testing the model on the server using the provided test dataset.

        Arguments:
        testset: The test dataset.
        """
        if hasattr(Config().trainer, 'is_compiled'):
            self.model.compile(
                optimizer=tf.keras.optimizers.Adam(Config().trainer.learning_rate),
                loss=tf.keras.losses.SparseCategoricalCrossentropy(),
                metrics=[tf.keras.metrics.SparseCategoricalAccuracy()])

        return self.test(testset)<|MERGE_RESOLUTION|>--- conflicted
+++ resolved
@@ -77,7 +77,7 @@
                          self.client_id, model_path)
 
         self.model.load_weights(model_path)
-        
+
     def train_process(self, config, trainset, sampler, cut_layer=None):
         if 'use_wandb' in config:
             import wandb
@@ -91,61 +91,43 @@
             if callable(custom_train):
                 self.train_model(config, trainset, sampler.get(), cut_layer)
             else:
-<<<<<<< HEAD
-                # Initializing the loss criterion
-                logging.info("Get loss_criterion on client #%d.", self.client_id)
-                _loss_criterion = getattr(self, "loss_criterion", None)
-                if callable(_loss_criterion):
-                    loss_criterion = self.loss_criterion(self.model)
-                else:
-                    loss_criterion = tf.keras.losses.SparseCategoricalCrossentropy(
-                    )
-
-                # Initializing the optimizer
-                logging.info("Get_optimizer on client #%d.", self.client_id)
-                get_optimizer = getattr(self, "get_optimizer", None)
-                if callable(get_optimizer):
-                    optimizer = self.get_optimizer(self.model)
-                else:
-                    optimizer = tf.keras.optimizers.Adam(config['learning_rate'])
-
-                self.model.compile(
-                    optimizer=optimizer,
-                    loss=loss_criterion,
-                    metrics=[tf.keras.metrics.SparseCategoricalAccuracy()])
-=======
                 if 'is_compiled' not in config:
                     # Initializing the loss criterion
-                    logging.info("Get loss_criterion on client #%d.", self.client_id)
+                    logging.info("Get loss_criterion on client #%d.",
+                                 self.client_id)
                     _loss_criterion = getattr(self, "loss_criterion", None)
                     if callable(_loss_criterion):
                         loss_criterion = self.loss_criterion(self.model)
                     else:
-                        loss_criterion = tf.keras.losses.SparseCategoricalCrossentropy()
+                        loss_criterion = tf.keras.losses.SparseCategoricalCrossentropy(
+                        )
 
                     # Initializing the optimizer
-                    logging.info("Get_optimizer on client #%d.", self.client_id)
+                    logging.info("Get_optimizer on client #%d.",
+                                 self.client_id)
                     get_optimizer = getattr(self, "get_optimizer", None)
                     if callable(get_optimizer):
                         optimizer = self.get_optimizer(self.model)
                     else:
-                        optimizer = tf.keras.optimizers.Adam(config['learning_rate'])
+                        optimizer = tf.keras.optimizers.Adam(
+                            config['learning_rate'])
 
                     self.model.compile(
                         optimizer=optimizer,
                         loss=loss_criterion,
                         metrics=[tf.keras.metrics.SparseCategoricalAccuracy()])
->>>>>>> 07550302
-                
-                logging.info("Begining training on client #%d.", self.client_id)
+
+                logging.info("Begining training on client #%d.",
+                             self.client_id)
                 self.model.fit(trainset, epochs=config['epochs'])
         except Exception as training_exception:
-            logging.info("Training on client #%d failed: %s", self.client_id, training_exception)
+            logging.info("Training on client #%d failed: %s", self.client_id,
+                         training_exception)
             raise training_exception
-        
+
         if 'use_wandb' in config:
             run.finish()
-    
+
     def train(self, trainset, sampler, cut_layer=None) -> float:
         """The main training loop in a federated learning workload.
 
@@ -167,7 +149,7 @@
             tic = time.perf_counter()
             self.train_process(config, trainset, sampler, cut_layer)
             toc = time.perf_counter()
-        
+
         training_time = toc - tic
 
         return training_time
@@ -196,7 +178,8 @@
         """
         if hasattr(Config().trainer, 'is_compiled'):
             self.model.compile(
-                optimizer=tf.keras.optimizers.Adam(Config().trainer.learning_rate),
+                optimizer=tf.keras.optimizers.Adam(
+                    Config().trainer.learning_rate),
                 loss=tf.keras.losses.SparseCategoricalCrossentropy(),
                 metrics=[tf.keras.metrics.SparseCategoricalAccuracy()])
 
