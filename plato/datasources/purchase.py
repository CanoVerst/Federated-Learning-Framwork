--- conflicted
+++ resolved
@@ -82,17 +82,10 @@
     """
 
     def __init__(self, features, labels):
-<<<<<<< HEAD
         self.data = torch.stack([torch.FloatTensor(i) for i in features])
         self.targets = torch.stack([torch.LongTensor([i]) for i in labels])[:, 0]
         self.classes = [f"Style #{i}" for i in range(100)]
-=======
-        self.data = torch.stack([torch.FloatTensor(i) 
-                            for i in features])
-        self.targets = torch.stack([torch.LongTensor([i]) 
-                            for i in labels])[:, 0]
-        self.classes = [f'Style #{i}' for i in range(100)]
->>>>>>> 1f3c674c
+
 
     def __getitem__(self, index):
         return self.data[index], self.targets[index]
