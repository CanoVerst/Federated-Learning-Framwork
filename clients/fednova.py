"""
A federated learning client whose local number of epochs is randomly
generated and communicated to the server at each communication round.
"""

import logging
import time
import random

from dataclasses import dataclass
from trainers import registry as trainers_registry
from models import registry as models_registry
from trainers import registry as trainers_registry
from config import Config
from clients import simple


@dataclass
class Report(simple.Report):
    """A client report containing the number of local epochs."""
    epochs: list


class FedNovaClient(simple.SimpleClient):
    """A fednova federated learning client who sends weight updates
    and the number of local epochs."""
    def __init__(self):
        super().__init__()
        self.epochs = None
        self.pattern = None
        self.max_local_iter = None
        random.seed(3000 + int(self.client_id))

    def configure(self):
        """Prepare this client for training."""
        model_name = Config().trainer.model
        self.model = models_registry.get(model_name)
        # seperate models with trainers
<<<<<<< HEAD
        self.trainer = trainers_registry.get(self.model, self.client_id)
=======
        self.trainer = trainers_registry.get(self.model)
>>>>>>> bc09a78f

    async def train(self):
        """The machine learning training workload on a client."""
        training_start_time = time.time()

<<<<<<< HEAD
        # generate local iteration randomly
        epochs = self.update_local_epochs()
=======
        # generate the number of local epochs randomly
        if Config().algorithm.pattern == "constant":
            local_epochs = Config().algorithm.max_local_epochs
        else:
            local_epochs = random.randint(2,
                                          Config().algorithm.max_local_epochs)
>>>>>>> bc09a78f

        logging.info('[Client #%s] Training with %d epoches.', self.client_id,
                     epochs)

        # Perform model training for a specific number of epoches
        Config().trainer = Config().trainer._replace(epochs=local_epochs)
        self.trainer.train(self.trainset)

        # Extract model weights and biases
        weights = self.trainer.extract_weights()

        # Generate a report for the server, performing model testing if applicable
        if Config().clients.do_test:
            accuracy = self.trainer.test(self.testset)
        else:
            accuracy = 0

        training_time = time.time() - training_start_time
        data_loading_time = 0
        if not self.data_loading_time_sent:
            data_loading_time = self.data_loading_time
            self.data_loading_time_sent = True

        return Report(self.client_id, len(self.data), weights, accuracy,
<<<<<<< HEAD
                      training_time, data_loading_time, epochs)

    @classmethod
    def update_local_epochs(self):
        """ update the local epochs for each client."""
        max_local_epochs = Config().clients.max_local_epochs
        if Config().clients.pattern == "constant":
            return max_local_epochs

        if Config().clients.pattern == "uniform_random":
            return random.randint(2, max_local_epochs)
=======
                      training_time, data_loading_time, self.epochs)
>>>>>>> bc09a78f
<|MERGE_RESOLUTION|>--- conflicted
+++ resolved
@@ -36,27 +36,18 @@
         model_name = Config().trainer.model
         self.model = models_registry.get(model_name)
         # seperate models with trainers
-<<<<<<< HEAD
         self.trainer = trainers_registry.get(self.model, self.client_id)
-=======
-        self.trainer = trainers_registry.get(self.model)
->>>>>>> bc09a78f
 
     async def train(self):
         """The machine learning training workload on a client."""
         training_start_time = time.time()
 
-<<<<<<< HEAD
-        # generate local iteration randomly
-        epochs = self.update_local_epochs()
-=======
         # generate the number of local epochs randomly
         if Config().algorithm.pattern == "constant":
             local_epochs = Config().algorithm.max_local_epochs
         else:
             local_epochs = random.randint(2,
                                           Config().algorithm.max_local_epochs)
->>>>>>> bc09a78f
 
         logging.info('[Client #%s] Training with %d epoches.', self.client_id,
                      epochs)
@@ -81,18 +72,4 @@
             self.data_loading_time_sent = True
 
         return Report(self.client_id, len(self.data), weights, accuracy,
-<<<<<<< HEAD
-                      training_time, data_loading_time, epochs)
-
-    @classmethod
-    def update_local_epochs(self):
-        """ update the local epochs for each client."""
-        max_local_epochs = Config().clients.max_local_epochs
-        if Config().clients.pattern == "constant":
-            return max_local_epochs
-
-        if Config().clients.pattern == "uniform_random":
-            return random.randint(2, max_local_epochs)
-=======
-                      training_time, data_loading_time, self.epochs)
->>>>>>> bc09a78f
+                      training_time, data_loading_time, self.epochs)