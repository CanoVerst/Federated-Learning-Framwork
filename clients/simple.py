"""
A basic federated learning client who sends weight updates to the server.
"""

import logging
import random
import time
from dataclasses import dataclass

from models import registry as models_registry
from datasets import registry as datasets_registry
from trainers import registry as trainers_registry
from dividers import iid, biased, sharded
from utils import dists
from config import Config
from clients import Client


@dataclass
class Report:
    """Client report sent to the federated learning server."""
    client_id: str
    num_samples: int
    weights: list
    accuracy: float
    training_time: float
    data_loading_time: float
    first_communication_time: float
    second_communication_time: float


class SimpleClient(Client):
    """A basic federated learning client who sends simple weight updates."""
    def __init__(self):
        super().__init__()
        self.data = None  # The dataset to be used for local training
        self.trainset = None  # Training dataset
        self.testset = None  # Testing dataset
<<<<<<< HEAD
        self.data_loading_time = None
        self.data_loading_time_sent = False

        # The communication time of the server sending the current model to the client
        self.first_communication_time = None
=======
        self.trainer = None
>>>>>>> f3d5af95

    def __repr__(self):
        return 'Client #{}: {} samples in labels: {}'.format(
            self.client_id, len(self.data),
            set([label for __, label in self.data]))

    def configure(self):
        """Prepare this client for training."""
        model_name = Config().training.model
        self.model = models_registry.get(model_name)
        self.trainer = trainers_registry.get(self.model)

    def load_data(self):
        """Generating data and loading them onto this client."""
        data_loading_start_time = time.time()
        logging.info('Client #%s is loading its dataset...', self.client_id)

        dataset = datasets_registry.get()
        self.data_loaded = True

        logging.info('Dataset size: %s', dataset.num_train_examples())
        logging.info('Number of classes: %s', dataset.num_classes())

        # Setting up the data divider
        assert Config().data.divider in ('iid', 'bias', 'shard')
        logging.info('Data distribution: %s', Config().data.divider)

        divider = {
            'iid': iid.IIDDivider,
            'bias': biased.BiasedDivider,
            'shard': sharded.ShardedDivider
        }[Config().data.divider](dataset)

        num_clients = Config().clients.total_clients

        # Extract data partition for client
        if Config().data.divider == 'iid':
            assert Config().data.partition_size
            partition_size = Config().data.partition_size
            self.data = divider.get_partition(partition_size)

        elif Config().data.divider == 'bias':
            assert Config().data.label_distribution in ('uniform', 'normal')

            dist, __ = {
                "uniform": dists.uniform,
                "normal": dists.normal
            }[Config().data.label_distribution](num_clients,
                                                len(divider.labels))
            random.shuffle(dist)

            pref = random.choices(divider.labels, dist)[0]

            assert Config().data.partition_size
            partition_size = Config().data.partition_size
            self.data = divider.get_partition(partition_size, pref)

        elif Config().data.divider == 'shard':
            self.data = divider.get_partition()

        # Extract test parameter settings from the configuration
        test_partition = Config().clients.test_partition

        # Extract the trainset and testset if local testing is needed
        if Config().clients.do_test:
            self.trainset = self.data[:int(
                len(self.data) * (1 - test_partition))]
            self.testset = self.data[
                int(len(self.data) * (1 - test_partition)):]
        else:
            self.trainset = self.data

        self.data_loading_time = time.time() - data_loading_start_time

    def load_payload(self, server_payload):
        """Loading the server model onto this client."""
        self.trainer.load_weights(server_payload)

    def process_server_response(self, server_response):
        """Additional client-specific processing on the server response."""
        if 'first_communication_start_time' in server_response:
            self.first_communication_time = time.time(
            ) - server_response['first_communication_start_time']

    async def train(self):
        """The machine learning training workload on a client."""
        training_start_time = time.time()
        logging.info('Training on client #%s', self.client_id)

        # Perform model training
        self.trainer.train(self.trainset)

        # Extract model weights and biases
        weights = self.trainer.extract_weights()

        # Generate a report for the server, performing model testing if applicable
        if Config().clients.do_test:
            accuracy = self.trainer.test(self.testset, 1000)
        else:
            accuracy = 0

        training_time = time.time() - training_start_time
        data_loading_time = 0
        if not self.data_loading_time_sent:
            data_loading_time = self.data_loading_time
            self.data_loading_time_sent = True

        # Send the starting time of second communication (client sending trained model to the server)
        # as the second communication time
        # The server will replace it with the actual time of second communication
        second_communication_start_time = time.time()

        return Report(self.client_id, len(self.data), weights, accuracy,
                      training_time, data_loading_time,
                      self.first_communication_time,
                      second_communication_start_time)<|MERGE_RESOLUTION|>--- conflicted
+++ resolved
@@ -36,15 +36,13 @@
         self.data = None  # The dataset to be used for local training
         self.trainset = None  # Training dataset
         self.testset = None  # Testing dataset
-<<<<<<< HEAD
+        self.trainer = None
+
         self.data_loading_time = None
         self.data_loading_time_sent = False
 
         # The communication time of the server sending the current model to the client
         self.first_communication_time = None
-=======
-        self.trainer = None
->>>>>>> f3d5af95
 
     def __repr__(self):
         return 'Client #{}: {} samples in labels: {}'.format(
