--- conflicted
+++ resolved
@@ -116,9 +116,9 @@
         self.fisher_critic = {}
         self.fisher_actor = {}
         self.critic_fisher_sum, self.actor_fisher_sum = 0, 0
+        self.critic_fishers, self.actor_fishers = [], []
 
         self.timesteps_since_eval = 0
-        self.train_first_ittr = True
 
         if not os.path.exists(Config().results.results_dir):
             os.makedirs(Config().results.results_dir)
@@ -132,29 +132,20 @@
 
     def train_model(self, config, trainset, sampler, cut_layer):
         """Main Training"""
-        #We will put what exectues in the "main function of a2c_abr_sim.py here"
-
+        common_path = Config().results.results_dir +"/"+Config().results.file_name+"_"+str(self.client_id)
         round_episodes = 0
-
+        
         while round_episodes < Config().algorithm.max_round_episodes:
-            
+            first_itr = self.episode_num < Config().algorithm.max_round_episodes
             #Evaluates policy at a frequency set in config file
             if self.timesteps_since_eval >= Config().algorithm.eval_freq:
                 self.avg_reward = self.evaluate_policy()
-                path = Config().results.results_dir +"/"+Config().results.file_name+"_"+str(self.client_id)+"_avg_reward"
+                # Save avg reward
+                avg_reward_path = Config().results.results_dir +"/"+Config().results.file_name+"_"+str(self.client_id)+"_avg_reward"
                 self.timesteps_since_eval = 0
-                #If it is the first iteration write OVER potnetially existing files, else append
-                if self.train_first_ittr:
-                    self.train_first_ittr = False
-                    first_iteration_path = Config().results.results_dir +"/"+Config().results.file_name+"_"+str(self.client_id)
-                    np.savez("%s" %(first_iteration_path+"_first_iteration_check"), a=[self.train_first_ittr])
-                    with open(path+".csv", 'w') as filehandle:
-                        writer = csv.writer(filehandle)
-                        writer.writerow(self.avg_reward)
-                else:
-                    with open(path+".csv", 'a') as filehandle:
-                        writer = csv.writer(filehandle)
-                        writer.writerow(self.avg_reward)
+                self.save_metric(avg_reward_path, self.avg_reward, first = self.episode_num <= Config().algorithm.eval_freq)
+
+                
 
             self.done = False
             self.total_reward = 0
@@ -183,12 +174,17 @@
                 
                 if self.done or (self.steps % Config().algorithm.batch_size == 0):
                     last_q_val = self.critic(self.t(next_state)).detach().data.numpy()
-
-                    critic_loss, actor_loss, entropy_loss = self.train_helper(self.memory, last_q_val)
-
+                    
                     # Estimate diagonals of fisher information matrix
                     self.estimate_fisher(self.train_helper(self.memory, last_q_val, fisher = True))
                     self.sum_fisher_diagonals()
+                    # Save fisher matrix
+                    actor_fisher_path = common_path + "_actor_fisher"
+                    critic_fisher_path = common_path + "_critic_fisher"
+                    self.save_metric(actor_fisher_path, [self.actor_fisher_sum.tolist()], first = (self.episode_num == 0) and (self.steps == Config().algorithm.batch_size))
+                    self.save_metric(critic_fisher_path, [self.critic_fisher_sum.tolist()], first = (self.episode_num == 0) and (self.steps == Config().algorithm.batch_size))
+
+                    critic_loss, actor_loss, entropy_loss = self.train_helper(self.memory, last_q_val)
 
                     self.critic_loss.append(critic_loss)
                     self.actor_loss.append(actor_loss)
@@ -199,40 +195,24 @@
             self.timesteps_since_eval += 1
             round_episodes += 1
             print("Episode number: %d, Reward: %d" % (self.episode_num, self.total_reward))
-
-        # Evaluate policy on traces
+        
+        # End of round: 
+        # 1- Evaluate policy on traces
+        first_itr = self.episode_num <= Config().algorithm.max_round_episodes
         self.avg_reward = self.evaluate_policy()
-        
-        # TODO: every file writing should be in a separate function, preferable all file writing in one function
-        path = Config().results.results_dir +"/"+Config().results.file_name+"_"+str(self.client_id)+"_avg_reward"
-        first_iteration_path = Config().results.results_dir +"/"+Config().results.file_name+"_"+str(self.client_id)
-        metrics_path = first_iteration_path
-        #If it is the first iteration write OVER potnetially existing files, else append
-        if self.train_first_ittr:
-            self.train_first_ittr = False
-            np.savez("%s" %(first_iteration_path+"_first_iteration_check"), a=[self.train_first_ittr])
-            with open(path+".csv", 'w') as filehandle:
-                writer = csv.writer(filehandle)
-                writer.writerow(self.avg_reward)
-        else:
-            with open(path+".csv", 'a') as filehandle:
-                writer = csv.writer(filehandle)
-                writer.writerow(self.avg_reward)
-        
-
-        
-        # Get gradients of change in actor and critic loss
+        avg_reward_path = common_path + "_avg_reward"
+        self.save_metric(avg_reward_path, self.avg_reward, first=first_itr)
+
+        # 2- Get gradients of change in actor and critic loss
         x = np.array(range(len(self.actor_loss)))+1
         actor_grad, _ = np.polyfit(x, np.array(self.actor_loss), 1)
         critic_grad, _ = np.polyfit(x, np.array(self.critic_loss), 1)
-<<<<<<< HEAD
-        
-        self.save_metrics(metrics_path, actor_grad, critic_grad)
-=======
-        print("Client %s: Actor avg improvement, %s" % (str(self.client_id), str(actor_grad)))
-        self.save_grads(grad_path, actor_grad, critic_grad)
->>>>>>> 69f74eaf
-
+        # and save in file
+        critic_grad_path = common_path + "_critic_grad"
+        actor_grad_path = common_path + "_actor_grad"
+        self.save_metric(critic_grad_path, [critic_grad], first = first_itr)
+        self.save_metric(actor_grad_path, [actor_grad], first = first_itr)
+        
         self.avg_actor_loss = sum(self.actor_loss)/len(self.actor_loss)
         self.avg_critic_loss =  sum(self.critic_loss)/len(self.critic_loss)
         self.avg_entropy_loss = sum(self.entropy_loss)/len(self.entropy_loss)        
@@ -282,8 +262,8 @@
         critic_loss, actor_loss = loss
         task = self.trace_idx
         # Get fisher for critic model
-        self.critic_optimizer.zero_grad()
-        critic_loss.backward()
+        self.adam_critic.zero_grad()
+        critic_loss.backward(retain_graph=True)
         self.fisher_critic[task] = [] 
         
         for p in self.critic.parameters():
@@ -291,8 +271,8 @@
             self.fisher_critic[task].append(pg)
 
         # Get fisher for actor model
-        self.actor_optimizer.zero_grad()
-        actor_loss.backward()
+        self.adam_actor.zero_grad()
+        actor_loss.backward(retain_graph=True)
         self.fisher_actor[task] = []
         for p in self.actor.parameters():
             pg = p.grad.data.clone().pow(2)
@@ -352,11 +332,6 @@
     
             self.actor.load_state_dict(torch.load(actor_model_path), strict=True)
             self.critic.load_state_dict(torch.load(critic_model_path), strict=True)
-
-            #load that it's not the first iteration anymore
-            first_train_ittr_path = Config().results.results_dir +"/"+Config().results.file_name+"_"+str(self.client_id)+"_first_iteration_check"
-            arr = np.load("%s.npz" %(first_train_ittr_path))
-            self.train_first_ittr = bool((arr['a']))
 
             #unsure if we need these
             self.adam_actor = torch.optim.Adam(self.actor.parameters(), lr=Config().algorithm.learning_rate)
@@ -397,33 +372,11 @@
                 critic_grad = float(row)
 
         return actor_grad, critic_grad
-    
-    def save_metrics(self, path, actor_grads, critic_grads):
-       
-        actor_grad_path = path+"_actor_grad.csv"
-        critic_grad_path = path+"_critic_grad.csv"
-        
-        actor_fisher_path = path + "_fisher_actor.csv"
-        critic_fisher_path = path + "_fisher_critic.csv"
-
-        #If it is the first iteration write OVER potnetially existing files, else append
-        first_itr = self.episode_num <= Config().algorithm.max_round_episodes
-        # TODO: make a function to write into a file to avoid repetitions in the following lines
-        with open(actor_grad_path, 'w' if first_itr else 'a') as filehandle:
+
+    def save_metric(self, path, value, first = False):
+        with open(path+".csv", 'w' if first else 'a') as filehandle:
             writer = csv.writer(filehandle)
-            writer.writerow([actor_grads])
-        
-        with open(critic_grad_path, 'w' if first_itr else 'a') as filehandle:
-            writer = csv.writer(filehandle)
-            writer.writerow([critic_grads])
-
-        with open(actor_fisher_path, 'w' if first_itr else 'a') as filehandle:
-            writer = csv.writer(filehandle)
-            writer.writerow([self.actor_fisher_sum])
-
-        with open(critic_fisher_path, 'w' if first_itr else 'a') as filehandle:
-            writer = csv.writer(filehandle)
-            writer.writerow([self.critic_fisher_sum])
+            writer.writerow(value)
 
     def save_model(self, filename=None, location=None):
         """Saving the model to a file."""
@@ -489,8 +442,6 @@
         
         with open(actor_loss_path, 'w' if first_itr else 'a') as filehandle:
             writer = csv.writer(filehandle)
-            #print("self.avg_actor_loss", self.avg_actor_loss)
-            #print("self.avg_critic_loss", self.avg_critic_loss)
             writer.writerow([self.avg_actor_loss])
 
         with open(critic_loss_path, 'w' if first_itr else 'a') as filehandle:
@@ -509,16 +460,9 @@
         file_name = "A2C_RL_SERVER"
         path = Config().results.results_dir +"/"+file_name
         
-        #If it is the first iteration write OVER potnetially existing files, else append
-        if self.train_first_ittr:
-            self.train_first_ittr = False
-            first_iteration_path = Config().results.results_dir +"/"+Config().results.file_name+"_"+str(self.client_id)
-            np.savez("%s" %(first_iteration_path+"_first_iteration_check"), a=[self.train_first_ittr])
-            with open(path+".csv", 'w') as filehandle:
-                writer = csv.writer(filehandle)
-                writer.writerow(self.server_reward)
-        else:
-            with open(path+".csv", 'a') as filehandle:
+        first_itr = self.episode_num <= Config().algorithm.max_round_episodes
+
+        with open(path+".csv", 'w' if first_itr else 'a') as filehandle:
                 writer = csv.writer(filehandle)
                 writer.writerow(self.server_reward)
 
